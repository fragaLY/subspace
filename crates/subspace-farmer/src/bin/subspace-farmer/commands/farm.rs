use anyhow::{anyhow, Result};
use jsonrpsee::ws_server::WsServerBuilder;
use std::mem;
use std::sync::Arc;
<<<<<<< HEAD
use std::time::Duration;
use subspace_core_primitives::PIECE_SIZE;
=======
use std::{io, mem};
use subspace_archiving::archiver::ArchivedSegment;
use subspace_core_primitives::objects::{PieceObject, PieceObjectMapping};
use subspace_core_primitives::{
    ArchivedBlockProgress, FlatPieces, LastArchivedBlock, PublicKey, RootBlock, Sha256Hash,
    PIECE_SIZE,
};
>>>>>>> 3546a3bf
use subspace_farmer::multi_farming::{MultiFarming, Options as MultiFarmingOptions};
use subspace_farmer::ws_rpc_server::{RpcServer, RpcServerImpl};
use subspace_farmer::{retrieve_piece_from_plots, NodeRpcClient, ObjectMappings, Plot, RpcClient};
use subspace_networking::libp2p::multiaddr::Protocol;
use subspace_networking::libp2p::multihash::Multihash;
use subspace_networking::multimess::MultihashCode;
use subspace_networking::Config;
use subspace_rpc_primitives::FarmerMetadata;
use tracing::{info, warn};

use crate::{utils, FarmingArgs};

/// Start farming by using multiple replica plot in specified path and connecting to WebSocket
/// server at specified address.
pub(crate) async fn farm(
    FarmingArgs {
        bootstrap_nodes,
        custom_path,
        listen_on,
        node_rpc_url,
        mut ws_server_listen_addr,
        reward_address,
        plot_size,
        max_plot_size,
    }: FarmingArgs,
) -> Result<(), anyhow::Error> {
    utils::raise_fd_limit();

    let base_directory = utils::get_path(custom_path);

    info!("Connecting to node at {}", node_rpc_url);
    let client = NodeRpcClient::new(&node_rpc_url).await?;

    let metadata = client
        .farmer_metadata()
        .await
        .map_err(|error| anyhow!(error))?;

    let max_plot_size = match max_plot_size.map(|max_plot_size| max_plot_size / PIECE_SIZE as u64) {
        Some(max_plot_size) if max_plot_size > metadata.max_plot_size => {
            warn!("Passed `max_plot_size` is too big. Fallback to the one from consensus.");
            metadata.max_plot_size
        }
        Some(max_plot_size) => max_plot_size,
        None => metadata.max_plot_size,
    };

    let FarmerMetadata {
        record_size,
        recorded_history_segment_size,
        ..
    } = metadata;

    info!("Opening object mapping");
    let object_mappings = tokio::task::spawn_blocking({
        let base_directory = base_directory.clone();

        move || ObjectMappings::open_or_create(&base_directory)
    })
    .await??;

    let multi_farming = MultiFarming::new(
        MultiFarmingOptions {
            base_directory: base_directory.clone(),
            client,
            object_mappings: object_mappings.clone(),
            reward_address,
        },
        plot_size,
        max_plot_size,
        move |plot_index, public_key, max_piece_count| {
            Plot::open_or_create(
                base_directory.join(format!("plot{plot_index}")),
                public_key,
                max_piece_count,
            )
        },
        true,
    )
    .await?;

    // Start RPC server
    let ws_server = match WsServerBuilder::default()
        .build(ws_server_listen_addr)
        .await
    {
        Ok(ws_server) => ws_server,
        Err(jsonrpsee::core::Error::Transport(error)) => {
            warn!(
                address = %ws_server_listen_addr,
                %error,
                "Failed to start WebSocket RPC server on, trying random port"
            );
            ws_server_listen_addr.set_port(0);
            WsServerBuilder::default()
                .build(ws_server_listen_addr)
                .await?
        }
        Err(error) => {
            return Err(error.into());
        }
    };
    let ws_server_addr = ws_server.local_addr()?;
    let rpc_server = RpcServerImpl::new(
        record_size,
        recorded_history_segment_size,
        Arc::clone(&multi_farming.plots),
        object_mappings.clone(),
    );
    let _stop_handle = ws_server.start(rpc_server.into_rpc())?;

    info!("WS RPC server listening on {ws_server_addr}");

    let (node, mut node_runner) = subspace_networking::create(Config {
        bootstrap_nodes,
        listen_on,
        value_getter: Arc::new({
            let plots = Arc::clone(&multi_farming.plots);

            move |key| networking_getter(&plots, key)
        }),
        allow_non_globals_in_dht: true,
        // TODO: Persistent identity
        ..Config::with_generated_keypair()
    })
    .await?;

    node.on_new_listener(Arc::new({
        let node_id = node.id();

        move |multiaddr| {
            info!(
                "Listening on {}",
                multiaddr.clone().with(Protocol::P2p(node_id.into()))
            );
        }
    }))
    .detach();

    tokio::spawn(async move {
        info!("Starting subspace network node instance");

        node_runner.run().await;
    });

    multi_farming.wait().await
}

<<<<<<< HEAD
=======
const BENCH_FARMER_METADATA: FarmerMetadata = FarmerMetadata {
    record_size: PIECE_SIZE as u32 - 96, // PIECE_SIZE - WITNESS_SIZE
    recorded_history_segment_size: PIECE_SIZE as u32 * 256 / 2, // PIECE_SIZE * MERKLE_NUM_LEAVES / 2
    max_plot_size: 100 * 1024 * 1024 * 1024 / PIECE_SIZE as u64, // 100G
};

pub(crate) async fn bench(
    custom_path: Option<PathBuf>,
    plot_size: u64,
    max_plot_size: Option<u64>,
    write_to_disk: WriteToDisk,
    write_pieces_size: u64,
) -> anyhow::Result<()> {
    raise_fd_limit();

    let (archived_segments_sender, archived_segments_receiver) = tokio::sync::mpsc::channel(10);
    let client = BenchRpcClient::new(BENCH_FARMER_METADATA, archived_segments_receiver);

    let base_directory = crate::utils::get_path(custom_path);
    let base_directory = TempDir::new_in(base_directory)?;

    let metadata = client
        .farmer_metadata()
        .await
        .map_err(|error| anyhow!(error))?;

    let max_plot_size = match max_plot_size.map(|max_plot_size| max_plot_size / PIECE_SIZE as u64) {
        Some(max_plot_size) if max_plot_size > metadata.max_plot_size => {
            warn!("Passed `max_plot_size` is too big. Fallback to the one from consensus.");
            metadata.max_plot_size
        }
        Some(max_plot_size) => max_plot_size,
        None => metadata.max_plot_size,
    };

    info!("Opening object mapping");
    let object_mappings = tokio::task::spawn_blocking({
        let base_directory = base_directory.as_ref().to_owned();
        move || ObjectMappings::open_or_create(&base_directory)
    })
    .await??;

    let base_path = base_directory.as_ref().to_owned();
    let plot_factory = move |plot_index, public_key, max_piece_count| {
        let base_path = base_path.join(format!("plot{plot_index}"));
        match write_to_disk {
            WriteToDisk::Nothing => Plot::with_plot_file(
                BenchPlotMock::new(max_piece_count),
                base_path,
                public_key,
                max_piece_count,
            ),
            WriteToDisk::Everything => Plot::open_or_create(base_path, public_key, max_piece_count),
        }
    };

    let multi_farming = MultiFarming::new(
        MultiFarmingOptions {
            base_directory: base_directory.as_ref().to_owned(),
            client: client.clone(),
            object_mappings: object_mappings.clone(),
            reward_address: PublicKey::default(),
        },
        plot_size,
        max_plot_size,
        plot_factory,
        false,
    )
    .await?;

    tokio::spawn(async move {
        let mut last_archived_block = LastArchivedBlock {
            number: 0,
            archived_progress: ArchivedBlockProgress::Partial(0),
        };

        for segment_index in 0..write_pieces_size / PIECE_SIZE as u64 / 1000 {
            last_archived_block
                .archived_progress
                .set_partial(segment_index as u32 * 1000 * PIECE_SIZE as u32);

            let archived_segment = {
                let root_block = RootBlock::V0 {
                    segment_index,
                    records_root: Sha256Hash::default(),
                    prev_root_block_hash: Sha256Hash::default(),
                    last_archived_block,
                };

                let mut pieces = FlatPieces::new(1000);
                rand::thread_rng().fill(pieces.as_mut());

                let objects = std::iter::repeat_with(|| PieceObject::V0 {
                    hash: rand::random(),
                    offset: rand::random(),
                })
                .take(100)
                .collect();

                ArchivedSegment {
                    root_block,
                    pieces,
                    object_mapping: vec![PieceObjectMapping { objects }],
                }
            };

            if archived_segments_sender
                .send(archived_segment)
                .await
                .is_err()
            {
                break;
            }
        }
    })
    .await?;

    client.stop().await;

    multi_farming.wait().await?;

    Ok(())
}

>>>>>>> 3546a3bf
fn networking_getter(plots: &[Plot], key: &Multihash) -> Option<Vec<u8>> {
    let code = key.code();

    if code != u64::from(MultihashCode::Piece) && code != u64::from(MultihashCode::PieceIndex) {
        return None;
    }

    let piece_index = u64::from_le_bytes(key.digest()[..mem::size_of::<u64>()].try_into().ok()?);

    retrieve_piece_from_plots(plots, piece_index)
        .expect("Decoding of local pieces must never fail")
        .map(|piece| piece.to_vec())
}<|MERGE_RESOLUTION|>--- conflicted
+++ resolved
@@ -2,18 +2,7 @@
 use jsonrpsee::ws_server::WsServerBuilder;
 use std::mem;
 use std::sync::Arc;
-<<<<<<< HEAD
-use std::time::Duration;
 use subspace_core_primitives::PIECE_SIZE;
-=======
-use std::{io, mem};
-use subspace_archiving::archiver::ArchivedSegment;
-use subspace_core_primitives::objects::{PieceObject, PieceObjectMapping};
-use subspace_core_primitives::{
-    ArchivedBlockProgress, FlatPieces, LastArchivedBlock, PublicKey, RootBlock, Sha256Hash,
-    PIECE_SIZE,
-};
->>>>>>> 3546a3bf
 use subspace_farmer::multi_farming::{MultiFarming, Options as MultiFarmingOptions};
 use subspace_farmer::ws_rpc_server::{RpcServer, RpcServerImpl};
 use subspace_farmer::{retrieve_piece_from_plots, NodeRpcClient, ObjectMappings, Plot, RpcClient};
@@ -162,133 +151,6 @@
     multi_farming.wait().await
 }
 
-<<<<<<< HEAD
-=======
-const BENCH_FARMER_METADATA: FarmerMetadata = FarmerMetadata {
-    record_size: PIECE_SIZE as u32 - 96, // PIECE_SIZE - WITNESS_SIZE
-    recorded_history_segment_size: PIECE_SIZE as u32 * 256 / 2, // PIECE_SIZE * MERKLE_NUM_LEAVES / 2
-    max_plot_size: 100 * 1024 * 1024 * 1024 / PIECE_SIZE as u64, // 100G
-};
-
-pub(crate) async fn bench(
-    custom_path: Option<PathBuf>,
-    plot_size: u64,
-    max_plot_size: Option<u64>,
-    write_to_disk: WriteToDisk,
-    write_pieces_size: u64,
-) -> anyhow::Result<()> {
-    raise_fd_limit();
-
-    let (archived_segments_sender, archived_segments_receiver) = tokio::sync::mpsc::channel(10);
-    let client = BenchRpcClient::new(BENCH_FARMER_METADATA, archived_segments_receiver);
-
-    let base_directory = crate::utils::get_path(custom_path);
-    let base_directory = TempDir::new_in(base_directory)?;
-
-    let metadata = client
-        .farmer_metadata()
-        .await
-        .map_err(|error| anyhow!(error))?;
-
-    let max_plot_size = match max_plot_size.map(|max_plot_size| max_plot_size / PIECE_SIZE as u64) {
-        Some(max_plot_size) if max_plot_size > metadata.max_plot_size => {
-            warn!("Passed `max_plot_size` is too big. Fallback to the one from consensus.");
-            metadata.max_plot_size
-        }
-        Some(max_plot_size) => max_plot_size,
-        None => metadata.max_plot_size,
-    };
-
-    info!("Opening object mapping");
-    let object_mappings = tokio::task::spawn_blocking({
-        let base_directory = base_directory.as_ref().to_owned();
-        move || ObjectMappings::open_or_create(&base_directory)
-    })
-    .await??;
-
-    let base_path = base_directory.as_ref().to_owned();
-    let plot_factory = move |plot_index, public_key, max_piece_count| {
-        let base_path = base_path.join(format!("plot{plot_index}"));
-        match write_to_disk {
-            WriteToDisk::Nothing => Plot::with_plot_file(
-                BenchPlotMock::new(max_piece_count),
-                base_path,
-                public_key,
-                max_piece_count,
-            ),
-            WriteToDisk::Everything => Plot::open_or_create(base_path, public_key, max_piece_count),
-        }
-    };
-
-    let multi_farming = MultiFarming::new(
-        MultiFarmingOptions {
-            base_directory: base_directory.as_ref().to_owned(),
-            client: client.clone(),
-            object_mappings: object_mappings.clone(),
-            reward_address: PublicKey::default(),
-        },
-        plot_size,
-        max_plot_size,
-        plot_factory,
-        false,
-    )
-    .await?;
-
-    tokio::spawn(async move {
-        let mut last_archived_block = LastArchivedBlock {
-            number: 0,
-            archived_progress: ArchivedBlockProgress::Partial(0),
-        };
-
-        for segment_index in 0..write_pieces_size / PIECE_SIZE as u64 / 1000 {
-            last_archived_block
-                .archived_progress
-                .set_partial(segment_index as u32 * 1000 * PIECE_SIZE as u32);
-
-            let archived_segment = {
-                let root_block = RootBlock::V0 {
-                    segment_index,
-                    records_root: Sha256Hash::default(),
-                    prev_root_block_hash: Sha256Hash::default(),
-                    last_archived_block,
-                };
-
-                let mut pieces = FlatPieces::new(1000);
-                rand::thread_rng().fill(pieces.as_mut());
-
-                let objects = std::iter::repeat_with(|| PieceObject::V0 {
-                    hash: rand::random(),
-                    offset: rand::random(),
-                })
-                .take(100)
-                .collect();
-
-                ArchivedSegment {
-                    root_block,
-                    pieces,
-                    object_mapping: vec![PieceObjectMapping { objects }],
-                }
-            };
-
-            if archived_segments_sender
-                .send(archived_segment)
-                .await
-                .is_err()
-            {
-                break;
-            }
-        }
-    })
-    .await?;
-
-    client.stop().await;
-
-    multi_farming.wait().await?;
-
-    Ok(())
-}
-
->>>>>>> 3546a3bf
 fn networking_getter(plots: &[Plot], key: &Multihash) -> Option<Vec<u8>> {
     let code = key.code();
 
